--- conflicted
+++ resolved
@@ -156,17 +156,8 @@
 L'augmentation de $\gamma$ peut y avoir contribué puisque cela a comme effet de diminuer ``l'agressivité'' du régulateur en diminuant la constante de gain $K_C$ de celui-ci.
 \\Le régulateur PID réagit correctement au changement de consigne et atteint la nouvelle valeur presque en même temps que pour la simulation. 
 On peut justement observer l'influence du gamma en comparant ce changement de consigne avec celui où $\gamma = 0.5$ (\ref{fig:exp_scenario5_0.5}). En effet,
-<<<<<<< HEAD
-la courbe de $PV$ est plus progressive pour $\gamma = 0.7$ que pour $\gamma = 0.5$. Ceci est dû à la diminution de $K_c$ : 
+la courbe de $PV$ est plus progressive pour $\gamma = 0.7$ que pour $\gamma = 0.5$. Ceci est dû à la diminution de $K_C$ : 
 \[T_{CLP} = \gamma\cdot T_{1P}\]
 \[\Rightarrow K_c = \frac{1}{K}\,\frac{T_{1P}+T_{2P}}{T_{CLP}+\theta}\]
 Et cette diminution de $K_c$ a pour effet de diminuer la valeur de $MV$ à chaque itération du régulateur PID et donc de rendre la réponse du système plus lente.
-=======
-la courbe de $PV$ est plus progressive pour $\gamma = 0.7$ que pour $\gamma = 0.5$. Ceci est dû à la diminution de $K_C$ : 
-\begin{equation}
-	T_{CLP} = \gamma\cdot T_{1P}
-	K_C = \frac{1}{K}\,\frac{T_{1P}+T_{2P}}{T_{CLP}+\theta}
-\end{equation}
-Et cette diminution de $K_C$ a pour effet de diminuer la valeur de $MV$ à chaque itération du régulateur PID et donc de rendre la réponse du système plus lente.
->>>>>>> 74cbf64f
 Pour terminer, le régulateur réagit correctement à la perturbation causée par le step de $10\%$ sur $DV$ puisque, comme pour la simulation, $PV$ reste constant.