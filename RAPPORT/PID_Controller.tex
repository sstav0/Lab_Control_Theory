--- conflicted
+++ resolved
@@ -51,70 +51,6 @@
     \caption{Réponse indicielle du PID à un step sur E}
     \label{fig:Step_Response_PID}
 \end{figure}
-
-<<<<<<< HEAD
-\subsection{FeedForward}
-
-\begin{figure}[h]
-    \centering
-    \includegraphics[width=\textwidth]{figures/schemaFF.png}
-    \caption{Schema du régulateur PID avec fonction de FeedForward}
-	\label{fig:schemaFF}
-\end{figure}
-
-La fonction de FeedForward est conçue pour anticiper et compenser l'impact des perturbations ($DV$) sur la variable du processus ($PV$), 
-avant que ces dernières n'affectent le système.
-\\Le fonctionnement du FeedForward peut être décrit de manière mathématique comme suit : 
-\begin{itemize}
-	\item 
-	\begin{tikzpicture}
-		\fill[fill=yellow!80!] (0,0) circle [radius=0.25cm];
-		\node at (0,0) {1};
-	\end{tikzpicture} Premièrement, la valeur manipulée en sortie du PID, $MV_{FB}$, est ajustée par une valeur $MV_{FF}$, calculée pour compenser directement la perturbation :
-	\[MV_{FF} = K_{FF}\cdot\frac{(T_{1P}s + 1)(T_{2P}s + 1)}{(T_{1D}s + 1)(T_{2D}s + 1)}\cdot e^{-\theta_{FF}}\,DV = \frac{\hat{D}(s)}{\hat{P}(s)}\,DV\]
-	avec : 
-	\[K_{FF} = \frac{K_D}{K_P},\,\theta_{FF} = |\theta_D - \theta_P|\]
-	\item 
-	\begin{tikzpicture}
-		\fill[fill=yellow!80!] (0,0) circle [radius=0.25cm];
-		\node at (0,0) {2};
-	\end{tikzpicture}Ensuite, après le n\oe{}ud $MV = MV_{FB} + MV_{FF}$, on obtient : 
-	\[P(s)\cdot MV \approx P(s)\cdot MV_{FB} - \hat{D}(s)\]
-	\item
-	\begin{tikzpicture}
-		\fill[fill=yellow!80!] (0,0) circle [radius=0.25cm];
-		\node at (0,0) {3};
-	\end{tikzpicture} Pour enfin arriver au n\oe{}ud final où l'on additionne la dynamique de la perturbation à celle du processus : 
-	\[P(s)\cdot MV_{FB} - \hat{D}(s) + D(s) \approx P(s)\cdot MV_{FB} = PV\]
-\end{itemize}
-\subsubsection{Délai}
-
-La $1^{ère}$ étape dans la réalisation de la fonction du ``FeedForward'' est de récupérer la perturbation $DV$, de la ramener au point de fonctionnement et de lui appliquer un délai $\theta_{FF} = |\theta_D-\theta_P|$ qui provient du rapport entre la dynamique de la perturbation
-$\hat{D}(s)$ et du processus $\hat{P}(s)$.
-Pour se faire, on utilisera la fonction \texttt{Delay\_RT} sur le signal $DV$ recentré via : 
-\begin{python*}
-	Delay_RT(self.DV - self.DV0*np.ones_like(self.DV), # On centre DV sur le point de fonctionnement
-		max(self.theta_ODV_SOPDT-self.theta_OMV_SOPDT, 0), # Calcul du délai 
-		self.Ts, 
-		self.MVFF_Delay)
-\end{python*}
-
-\subsubsection{Gain et Lead-Lag}
-Une fois que le délai et la translation appliqués, il faut maintenant passer au gain et au premier Lead-Lag.
-\\Le gain est simplement le rapport du gain de la fonction de transfert décrivant la dynamique de perturbation et celle décrivant la dynamique de processus $K_{FF} = \frac{K_D}{K_P}$ (la raison du signe négatif sera expliquée plus tard dans le rapport).
-\\Le premier Lead-Lag dont $T_{Lead} = T_{1D}$ et $T_{Lag} = T_{1P}$ couplé au gain et au délai permet d'obtenir la fonction de transfert : 
-\[K_{FF}\cdot\frac{T_{1D}s + 1}{T_{1P}s + 1} \cdot e^{\theta_{FF}}\]
-Pour se faire, on utilise la fonction \texttt{LL\_RT} sur le signal $DV$ retardé et centré ($MV\_Delay$) via : 
-\begin{python*}
-	LL_RT(self.MVFF_Delay, 
-	-self.Kp_ODV_SOPDT/self.Kp_OMV_SOPDT, # gain
-	self.T1_OMV_SOPDT, 
-	self.T1_ODV_SOPDT, 
-	self.Ts, 
-	self.MVFF_LL1)
-\end{python*}
-
-=======
 Premièrement, nous voyons tout au long du graphique que $MV$ est la somme de ces actions $MV = MV_P + MV_I + MV_D + MV_{FF}$.
 A l'instant du step sur l'erreur, la composante proportionnelle $MV_P$ augmente instantanément puisqu'elle est proportionnelle à l'erreur, la composante intégrale $MV_I$ est encore nulle puisqu'elle n'a pas encore accumulé d'erreurs, et la composante dérivée $MV_D$ est limitée à $1/\alpha$ puis diminue suivant sa constante de temps $T_D$.
 
@@ -176,4 +112,64 @@
     \caption{Influence de $\alpha$ sur la réponse indicielle du PID}
     \label{fig:Alpha_Influence_PID}
 \end{figure}
->>>>>>> 18a39174
+
+\subsection{FeedForward}
+
+\begin{figure}[h]
+    \centering
+    \includegraphics[width=\textwidth]{figures/schemaFF.png}
+    \caption{Schema du régulateur PID avec fonction de FeedForward}
+	\label{fig:schemaFF}
+\end{figure}
+
+La fonction de FeedForward est conçue pour anticiper et compenser l'impact des perturbations ($DV$) sur la variable du processus ($PV$), 
+avant que ces dernières n'affectent le système.
+\\Le fonctionnement du FeedForward peut être décrit de manière mathématique comme suit : 
+\begin{itemize}
+	\item 
+	\begin{tikzpicture}
+		\fill[fill=yellow!80!] (0,0) circle [radius=0.25cm];
+		\node at (0,0) {1};
+	\end{tikzpicture} Premièrement, la valeur manipulée en sortie du PID, $MV_{FB}$, est ajustée par une valeur $MV_{FF}$, calculée pour compenser directement la perturbation :
+	\[MV_{FF} = K_{FF}\cdot\frac{(T_{1P}s + 1)(T_{2P}s + 1)}{(T_{1D}s + 1)(T_{2D}s + 1)}\cdot e^{-\theta_{FF}}\,DV = \frac{\hat{D}(s)}{\hat{P}(s)}\,DV\]
+	avec : 
+	\[K_{FF} = \frac{K_D}{K_P},\,\theta_{FF} = |\theta_D - \theta_P|\]
+	\item 
+	\begin{tikzpicture}
+		\fill[fill=yellow!80!] (0,0) circle [radius=0.25cm];
+		\node at (0,0) {2};
+	\end{tikzpicture}Ensuite, après le n\oe{}ud $MV = MV_{FB} + MV_{FF}$, on obtient : 
+	\[P(s)\cdot MV \approx P(s)\cdot MV_{FB} - \hat{D}(s)\]
+	\item
+	\begin{tikzpicture}
+		\fill[fill=yellow!80!] (0,0) circle [radius=0.25cm];
+		\node at (0,0) {3};
+	\end{tikzpicture} Pour enfin arriver au n\oe{}ud final où l'on additionne la dynamique de la perturbation à celle du processus : 
+	\[P(s)\cdot MV_{FB} - \hat{D}(s) + D(s) \approx P(s)\cdot MV_{FB} = PV\]
+\end{itemize}
+\subsubsection{Délai}
+
+La $1^{ère}$ étape dans la réalisation de la fonction du ``FeedForward'' est de récupérer la perturbation $DV$, de la ramener au point de fonctionnement et de lui appliquer un délai $\theta_{FF} = |\theta_D-\theta_P|$ qui provient du rapport entre la dynamique de la perturbation
+$\hat{D}(s)$ et du processus $\hat{P}(s)$.
+Pour se faire, on utilisera la fonction \texttt{Delay\_RT} sur le signal $DV$ recentré via : 
+\begin{python*}
+	Delay_RT(self.DV - self.DV0*np.ones_like(self.DV), # On centre DV sur le point de fonctionnement
+		max(self.theta_ODV_SOPDT-self.theta_OMV_SOPDT, 0), # Calcul du délai 
+		self.Ts, 
+		self.MVFF_Delay)
+\end{python*}
+
+\subsubsection{Gain et Lead-Lag}
+Une fois que le délai et la translation appliqués, il faut maintenant passer au gain et au premier Lead-Lag.
+\\Le gain est simplement le rapport du gain de la fonction de transfert décrivant la dynamique de perturbation et celle décrivant la dynamique de processus $K_{FF} = \frac{K_D}{K_P}$ (la raison du signe négatif sera expliquée plus tard dans le rapport).
+\\Le premier Lead-Lag dont $T_{Lead} = T_{1D}$ et $T_{Lag} = T_{1P}$ couplé au gain et au délai permet d'obtenir la fonction de transfert : 
+\[K_{FF}\cdot\frac{T_{1D}s + 1}{T_{1P}s + 1} \cdot e^{\theta_{FF}}\]
+Pour se faire, on utilise la fonction \texttt{LL\_RT} sur le signal $DV$ retardé et centré ($MV\_Delay$) via : 
+\begin{python*}
+	LL_RT(self.MVFF_Delay, 
+	-self.Kp_ODV_SOPDT/self.Kp_OMV_SOPDT, # gain
+	self.T1_OMV_SOPDT, 
+	self.T1_ODV_SOPDT, 
+	self.Ts, 
+	self.MVFF_LL1)
+\end{python*}