--- conflicted
+++ resolved
@@ -1,6 +1,5 @@
 \section{Régulateur PID}
 
-<<<<<<< HEAD
 Afin de réaliser la fonction de régulation PID avec un FeedForward, il est nécessaire de d'abord
 définir les fonctions Lead-Lag (pour la partie FeedForward) et IMC Tuning (pour le calcul des constantes $K_c$, $T_i$ et $T_d$).
 
@@ -65,9 +64,6 @@
 	self.MVFF_LL1)
 \end{python*}
 
-
-
-=======
 \subsection{Introduction}
 Afin de réguler les variations en sortie $PV$, on utilise un régulateur PID, qui reprend la valeur de $PV$ pour la soustraire à la consigne $SP$ donnant donc l'erreur $E = SP - PV$ à corriger sur $MV$.\\
 Pour rappel, un régulateur PID est composé de trois termes:
@@ -115,4 +111,3 @@
     \caption{Réponse indicielle du PID à un step sur E}
     \label{fig:Step_Response_PID}
 \end{figure}
->>>>>>> f476b697
