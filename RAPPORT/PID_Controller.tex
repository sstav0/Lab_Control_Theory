\section{Régulateur PID}

\subsection{Introduction}

Afin de réguler les variations en sortie $PV$, on utilise un régulateur PID, qui reprend la valeur de $PV$ pour la soustraire à la consigne $SP$ donnant donc l'erreur $E = SP - PV$ à corriger sur $MV$.\\
Pour rappel, un régulateur PID est composé de trois termes:
\begin{itemize}
    \item Le terme proportionnel $P$ qui est proportionnel à l'erreur $E$ et vise une erreur statique nulle.
    \item Le terme intégral $I$ qui est proportionnel à la somme des erreurs passées et donc accumule l'erreur.
    \item Le terme dérivé $D$ qui est proportionnel à la dérivée de l'erreur et vise à corriger anticipativement l'erreur future.
\end{itemize}
La sortie du régulateur est alors donnée par :
\begin{equation}
    MV = K_C \, \left( 1 + \frac{1}{T_I s} + \frac{T_D s}{\alpha T_D s + 1}\right) \, E
\end{equation}

Dans le cadre du laboratoire, le régulateur utilise également le \textbf{Reset de l'Action Intégrale} et la \textbf{Saturation de l'Action Intégrale} venant adapter l'action intégrale en fonction de, respectivement, la valeur de $MV$ en mode manuel, et la saturation de $MV$ atteignant les limites $MV_{MAX}$ / $MV_{MIN}$.
\begin{center}
    $MV_I = MV_{Man} - MV_P - MV_D - MV_{FF}$\\[4pt]
    et\\[4pt]
    $MV_I = MV_{MAX} - MV_P - MV_D - MV_{FF}$
\end{center}

\subsection{Optimisation par la méthode IMC}

Il est important de choisir les paramètres $K_C$, $T_I$ et $T_D$ de façon à implémenter le bon régulateur pour notre processus.
Une façon d'obtenir ces paramètres optimaux est de réaliser un step sur $MV$ et d'observer la dynamique du Processus.
Le modèle trouvé va nous permettre de calculer ces valeurs via des tables.\\
On utilisera la ligne I du tableau présent dans le cours, correspondant à un modèle du second ordre avec délai ($\tau_3 = 0$).
\begin{align*}
    K_C &= \frac{1}{K_P} \, \frac{T_{1p} + T_{2p}}{T_{CLP} + \theta}\\[4pt]
    T_I &= T_{1p} + T_{2p}\\[4pt]
    T_D &= \frac{T_{1p} \, T_{2p}}{T_{1p} + T_{2p}}
\end{align*}
Il est bon de noter que nous aurions pu utiliser la ligne G du tableau (premier ordre avec délai) totalement équivalente étant donné que notre Processus est du premier ordre ($T_{2p} \approx 0$).
La constante $T_D$ et donc l'action Dérivée valant 0, le regulateur devient enfait un régulateur PI.
\begin{align*}
    K_C &= \frac{1}{K_P} \, \frac{T_{1p}}{T_{CLP} + \theta}\\[4pt]
    T_I &= T_{1p}\\[4pt]
    T_D &= 0
\end{align*}
La constante de temps en boucle fermée $T_{CLP}$ est un certain ratio de la première constante de temps du processus $T_{1p}$ définit par $T_{CLP} = \gamma \, T_{1p}$. L'influence de $\gamma$ sera discuté en simulation de boucle fermée par après.

\subsection{Réponse indicielle du régulateur PID}

Nous allons maintenant analyser la réponse du régulateur lorsqu'on applique une erreur $E$ constante à son entrée.
La figure \ref{fig:Step_Response_PID} représente cette réponse.
\begin{figure}[h]
    \centering
    \includegraphics[width=0.8\textwidth]{../Plots/PID/PID_Response_error_step.png}
    \caption{Réponse indicielle du PID à un step sur E}
    \label{fig:Step_Response_PID}
\end{figure}
Premièrement, nous voyons tout au long du graphique que $MV$ est la somme de ces actions $MV = MV_P + MV_I + MV_D + MV_{FF}$.
A l'instant du step sur l'erreur, la composante proportionnelle $MV_P$ augmente instantanément puisqu'elle est proportionnelle à l'erreur, la composante intégrale $MV_I$ est encore nulle puisqu'elle n'a pas encore accumulé d'erreurs, et la composante dérivée $MV_D$ est limitée à $1/\alpha$ puis diminue suivant sa constante de temps $T_D$.

Ensuite, lorsque nous sommes en mode automatique, l'action intégrale $MV_I$ augmente linéairement puisque l'erreur est constante.
Cela va continuer jusqu'à éventuellement atteindre les limites imposées sur la sortie $MV$, ici, une puissance de chauffe $MV_{MAX} = 100\%$ et $MV_{MIN} = 0\%$.
Il est alors nécessaire de réaliser un Reset de l'Action Intégrale, c'est-à-dire, venir adapter la valeur de $MV_I$ pour garder la sortie $MV$ dans les limites.
\begin{equation*}
    MV_I = MV_{MAX} - MV_P - MV_D - MV_{FF}
\end{equation*}

Lorsque l'on passe en mode manuel (boucle ouverte), la valeur de $MV$ est donnée par l'opérateur et donc ici, fixé à 30\%.
En effet, on voit sur le graphe que $MV$ chute à 30\% et que l'action intégrale $MV_I$ est alors adaptée pour garder la sortie $MV$ à cette valeur.

Enfin, une perturbation à été ajoutée à la fin de la simulation pour montrer l'effet de l'action Feed-Forward.
À saturation, le Reset de l'Action Intégrale prends également en compte cette perturbation pour garder la sortie $MV$ dans les limites et donc, on le voit sur le graphe lorsque $MV_I$ est réduit de 10\%.
Si $MV$ ne sature pas, cette perturbation sera directement ajoutée à la sortie $MV$ permettant ainsi de minimiser l'impact sur $PV$.

\subsubsection{Influence de \texorpdfstring{$K_C$}{Kc}}
\begin{figure}[H]
    \centering
    \begin{subfigure}[b]{0.48\textwidth}
        \includegraphics[width=\textwidth]{../Plots/PID/PID_Response_low_Kc.png}
        \caption{$K_C = 1$}
    \end{subfigure}
    \begin{subfigure}[b]{0.48\textwidth}
        \includegraphics[width=\textwidth]{../Plots/PID/PID_Response_high_Kc.png}
        \caption{$K_C = 3.8$}
    \end{subfigure}
    \caption{Influence de $K_C$ sur la réponse indicielle du PID}
    \label{fig:Kc_Influence_PID}
\end{figure}

\subsubsection{Influence de \texorpdfstring{$T_D$}{Td} et \texorpdfstring{$T_I$}{Ti}}
\begin{figure}[H]
    \centering
    \begin{subfigure}[b]{0.48\textwidth}
        \includegraphics[width=\textwidth]{../Plots/PID/PID_Response_low_Td.png}
        \caption{$T_D = 2\,s$ ($T_I = 8\,s$)}
    \end{subfigure}
    \begin{subfigure}[b]{0.48\textwidth}
        \includegraphics[width=\textwidth]{../Plots/PID/PID_Response_high_Td.png}
        \caption{$T_D = 30\,s$ ($T_I = 120\,s$)}
    \end{subfigure}
    \caption{Influence de $T_D$ et $T_I$ sur la réponse indicielle du PID}
    \label{fig:Td_Influence_PID}
\end{figure}

\subsubsection{Influence de \texorpdfstring{$\alpha$}{alpha}}
\begin{figure}[H]
    \centering
    \begin{subfigure}[b]{0.48\textwidth}
        \includegraphics[width=\textwidth]{../Plots/PID/PID_Response_low_alpha.png}
        \caption{$\alpha = 0.2$}
    \end{subfigure}
    \begin{subfigure}[b]{0.48\textwidth}
        \includegraphics[width=\textwidth]{../Plots/PID/PID_Response_high_alpha.png}
        \caption{$\alpha = 0.8$}
    \end{subfigure}
    \caption{Influence de $\alpha$ sur la réponse indicielle du PID}
    \label{fig:Alpha_Influence_PID}
\end{figure}

\subsection{FeedForward}

\begin{figure}[h]
    \centering
    \includegraphics[width=\textwidth]{figures/schemaFF.png}
    \caption{Schema du régulateur PID avec fonction de FeedForward}
	\label{fig:schemaFF}
\end{figure}

La fonction de FeedForward est conçue pour anticiper et compenser l'impact des perturbations ($DV$) sur la variable du processus ($PV$), 
avant que ces dernières n'affectent le système.
\\Le fonctionnement du FeedForward peut être décrit de manière mathématique comme suit : 
\begin{itemize}
	\item 
	\begin{tikzpicture}
		\fill[fill=yellow!80!] (0,0) circle [radius=0.25cm];
		\node at (0,0) {1};
	\end{tikzpicture} Premièrement, la valeur manipulée en sortie du PID, $MV_{FB}$, est ajustée par une valeur $MV_{FF}$, calculée pour compenser directement la perturbation :
	\begin{equation} \label{eq:1}
		MV_{FF} = K_{FF}\cdot\frac{(T_{1P}s + 1)(T_{2P}s + 1)}{(T_{1D}s + 1)(T_{2D}s + 1)}\cdot e^{-\theta_{FF}}\,DV = \frac{\hat{D}(s)}{\hat{P}(s)}\,DV
	\end{equation}
	où : 
	\begin{equation}\label{eq:2}
		K_{FF} = \frac{K_D}{K_P}
	\end{equation}
	\begin{equation}\label{eq:3}
		\theta_{FF} = |\theta_D - \theta_P|
	\end{equation}
	\item 
	\begin{tikzpicture}
		\fill[fill=yellow!80!] (0,0) circle [radius=0.25cm];
		\node at (0,0) {2};
	\end{tikzpicture}Ensuite, après la sortie du n\oe{}ud $MV = MV_{FB} - MV_{FF}$, on obtient : 
	\begin{equation}\label{eq:4}
		P(s)\cdot MV \approx P(s)\cdot MV_{FB} - \hat{D}(s)
	\end{equation}
	\item
	\begin{tikzpicture}
		\fill[fill=yellow!80!] (0,0) circle [radius=0.25cm];
		\node at (0,0) {3};
	\end{tikzpicture} Pour enfin arriver au n\oe{}ud final où l'on additionne la dynamique de la perturbation $D(s)$ à celle du processus : 
	\begin{equation}\label{eq:5}
		P(s)\cdot MV_{FB} - \hat{D}(s) + D(s) \approx P(s)\cdot MV_{FB} = PV
	\end{equation}
\end{itemize}
\subsubsection{Délai}

La $1^{ère}$ étape dans la réalisation de la fonction du FeedForward est de récupérer la perturbation $DV$, de la ramener au point de fonctionnement et de lui appliquer un délai $\theta_{FF}$ (\ref{eq:3}).
L'application de ce délai se fait à l'aide de la fonction \texttt{Delay\_RT} :
\begin{python*}
	Delay_RT(self.DV - self.DV0*np.ones_like(self.DV), # On recentre DV sur le point de fonctionnement
		max(self.theta_ODV_SOPDT-self.theta_OMV_SOPDT, 0), # Calcul du délai 
		self.Ts, 
		self.MVFF_Delay)
\end{python*}

\subsubsection{Gain et Lead-Lag}
Après avoir appliqué le délai à la perturbation et l'avoir recentrée pour la ramener au point de fonctionnement, l'étape suivante
consiste à appliquer le gain (\ref{eq:2}) et le premier Lead-Lag.
\\Ajouter un signe négatif au gain puis additionner le $MV_{FF}$ au $MV_{FB}$ ou laisser le gain positif et soustraire $MV_{FF}$ au $MV_{FB}$ est sans conséquences sur le système.
\\Le premier Lead-Lag dont $T_{Lead} = T_{1P}$ et $T_{Lag} = T_{1D}$ couplé au gain et au délai permet d'obtenir la fonction de transfert : 
\[K_{FF}\, \frac{T_{1P}s + 1}{T_{1D}s + 1} \, e^{\theta_{FF}}\]
Pour se faire, on utilise la fonction \texttt{LL\_RT} sur le signal $DV$ retardé et centré (\texttt{MV\_Delay}) via : 
\begin{python*}
	LL_RT(self.MVFF_Delay, 
<<<<<<< HEAD
		-self.Kp_ODV_SOPDT/self.Kp_OMV_SOPDT, # gain
		self.T1_OMV_SOPDT, #TLead
		self.T1_ODV_SOPDT, #TLag
		self.Ts, 
		self.MVFF_LL1)
\end{python*}
On applique ensuite un second Lead-Lag afin d'obtenir la fonction de transfert complète (\ref{eq:1}) dont la
constant $T_{Lead} = T_{2P}$ et $T_{Lag} = T_{2D}$.
\\Dans le cas où le FeedForward est désactivé, on applique un gain de 0 au second Lead-Lag donc $MV_{FF} = 0$ : 
\begin{python*}
	if self.FF == True:
		LL_RT(self.MVFF_LL1, 
			1, # Gain unitaire quand le FeedForward est activé
			self.T2_OMV_SOPDT, #TLead
			self.T2_ODV_SOPDT, #TLag
			self.Ts, 
			self.MVFF
		)
	else:
		LL_RT(self.MVFF_LL1, 
			0, # Gain nul quand le FeedForward est désactivé
			self.T2_OMV_SOPDT, 
			self.T2_ODV_SOPDT, 
			self.Ts, 
			self.MVFF
			) 
\end{python*}



=======
	-self.Kp_ODV_SOPDT/self.Kp_OMV_SOPDT, # gain
	self.T1_OMV_SOPDT, 
	self.T1_ODV_SOPDT, 
	self.Ts, 
	self.MVFF_LL1)
\end{python*}
>>>>>>> b16b2b0f
<|MERGE_RESOLUTION|>--- conflicted
+++ resolved
@@ -178,7 +178,6 @@
 Pour se faire, on utilise la fonction \texttt{LL\_RT} sur le signal $DV$ retardé et centré (\texttt{MV\_Delay}) via : 
 \begin{python*}
 	LL_RT(self.MVFF_Delay, 
-<<<<<<< HEAD
 		-self.Kp_ODV_SOPDT/self.Kp_OMV_SOPDT, # gain
 		self.T1_OMV_SOPDT, #TLead
 		self.T1_ODV_SOPDT, #TLag
@@ -209,11 +208,3 @@
 
 
 
-=======
-	-self.Kp_ODV_SOPDT/self.Kp_OMV_SOPDT, # gain
-	self.T1_OMV_SOPDT, 
-	self.T1_ODV_SOPDT, 
-	self.Ts, 
-	self.MVFF_LL1)
-\end{python*}
->>>>>>> b16b2b0f
