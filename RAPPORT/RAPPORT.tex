--- conflicted
+++ resolved
@@ -123,11 +123,6 @@
 
 \newpage
 
-<<<<<<< HEAD
-\section{Identification de la Dynamique du Processus}
-\subsection{Graphique}
-Application d'un step $X(s) = \frac{1}{s}$ lorsque le système se situe en régime établi pour analyser la ``step response'' $Y(s) = \frac{P(s)}{s}$.
-=======
 %---------- Identification de la Dynamique ----------%
 \section{Identification de la Dynamique}
 Pour que ce qui va être présenté par la suite ait du sens, il est nécéssaire de savoir dans quelles conditions nous travaillons.\\
@@ -137,7 +132,6 @@
 \subsection{Processus P(s)}
 
 Appliquons un step $X(s) = \frac{1}{s}$ autour du point de fonctionnement (de 30\% à 70\%) lorsque le système se situe en régime établi pour analyser la "step response" $Y(s) = \frac{P(s)}{s}$.
->>>>>>> 28af5018
 \begin{figure}[h]
     \centering
     \includegraphics[width=0.9\textwidth]{../Plots/Graphical_methods_Cleaned_data_Open_loop_experiment_on_MV_2024-03-18-16h11.png}
